//! Debugging support for probe-rs
//!
//! The `debug` module contains various debug functionality, which can be
//! used to implement a debugger based on `probe-rs`.

mod typ;
mod variable;

use crate::{core::Core, MemoryInterface};
use typ::Type;
use variable::Variable;

use std::{
    borrow, io,
    path::{Path, PathBuf},
    rc::Rc,
    str::{from_utf8, Utf8Error},
};

use gimli::{FileEntry, LineProgramHeader};
use log::{debug, error, info};
use object::read::{Object, ObjectSection};
use thiserror::Error;

#[derive(Debug, Error)]
pub enum DebugError {
    #[error("IO Error while accessing debug data: {0}")]
    Io(#[from] io::Error),
    #[error("Error accessing debug data: {0}")]
    DebugData(#[from] object::read::Error),
    #[error("Error parsing debug data: {0}")]
    Parse(#[from] gimli::read::Error),
    #[error("Non-UTF8 data found in debug data: {0}")]
    NonUtf8(#[from] Utf8Error),
    #[error("Error using the probe: {0}")]
    Probe(#[from] crate::Error),
}
#[derive(Debug, Copy, Clone, PartialEq)]
pub enum ColumnType {
    LeftEdge,
    Column(u64),
}

impl From<gimli::ColumnType> for ColumnType {
    fn from(column: gimli::ColumnType) -> Self {
        match column {
            gimli::ColumnType::LeftEdge => ColumnType::LeftEdge,
            gimli::ColumnType::Column(c) => ColumnType::Column(c),
        }
    }
}

#[derive(Debug)]
pub struct StackFrame {
    pub id: u64,
    pub function_name: String,
    pub source_location: Option<SourceLocation>,
    registers: Registers,
    pc: u32,
    pub variables: Vec<Variable>,
}

impl std::fmt::Display for StackFrame {
    fn fmt(&self, f: &mut std::fmt::Formatter) -> std::fmt::Result {
        writeln!(f, "{}: {}", self.id, self.function_name)?;
        if let Some(si) = &self.source_location {
            write!(
                f,
                "\t{}/{}",
                si.directory
                    .as_ref()
                    .map(|p| p.to_string_lossy())
                    .unwrap_or_else(|| std::borrow::Cow::from("<unknown dir>")),
                si.file.as_ref().unwrap_or(&"<unknown file>".to_owned())
            )?;

            if let (Some(column), Some(line)) = (si.column, si.line) {
                match column {
                    ColumnType::Column(c) => write!(f, ":{}:{}", line, c)?,
                    ColumnType::LeftEdge => write!(f, ":{}", line)?,
                }
            }
        }

        writeln!(f)?;
        writeln!(f, "\tVariables:")?;

        for variable in &self.variables {
            writeln!(
                f,
                "\t\t{}: {}:{} = 0x{:08x}",
                variable.name, variable.file, variable.line, variable.value
            )?;
        }
        write!(f, "")
    }
}

#[derive(Debug, Clone)]
struct Registers([Option<u32>; 16]);

impl Registers {
    pub fn from_core(core: &mut Core) -> Self {
        let mut registers = Registers([None; 16]);
        for i in 0..16 {
            registers[i as usize] = core.read_core_reg(i).ok();
        }
        registers
    }

    pub fn get_call_frame_address(&self) -> Option<u32> {
        self.0[13]
    }

    pub fn set_call_frame_address(&mut self, value: Option<u32>) {
        self.0[13] = value;
    }
}

impl std::ops::Index<usize> for Registers {
    type Output = Option<u32>;

    fn index(&self, index: usize) -> &Self::Output {
        &self.0[index]
    }
}

impl std::ops::IndexMut<usize> for Registers {
    fn index_mut(&mut self, index: usize) -> &mut Self::Output {
        &mut self.0[index]
    }
}

impl std::ops::Index<std::ops::Range<usize>> for Registers {
    type Output = [Option<u32>];

    fn index(&self, index: std::ops::Range<usize>) -> &Self::Output {
        &self.0[index]
    }
}

impl std::ops::IndexMut<std::ops::Range<usize>> for Registers {
    fn index_mut(&mut self, index: std::ops::Range<usize>) -> &mut Self::Output {
        &mut self.0[index]
    }
}

#[derive(Debug, PartialEq)]
pub struct SourceLocation {
    pub line: Option<u64>,
    pub column: Option<ColumnType>,

    pub file: Option<String>,
    pub directory: Option<PathBuf>,
}

pub struct StackFrameIterator<'debuginfo, 'probe, 'core> {
    debug_info: &'debuginfo DebugInfo,
    core: &'core mut Core<'probe>,
    frame_count: u64,
    pc: Option<u64>,
    registers: Registers,
}

impl<'debuginfo, 'probe, 'core> StackFrameIterator<'debuginfo, 'probe, 'core> {
    pub fn new(
        debug_info: &'debuginfo DebugInfo,
        core: &'core mut Core<'probe>,
        address: u64,
    ) -> Self {
        let registers = Registers::from_core(core);
        let pc = address;

        Self {
            debug_info,
            core,
            frame_count: 0,
            pc: Some(pc),
            registers,
        }
    }
}

impl<'debuginfo, 'probe, 'core> Iterator for StackFrameIterator<'debuginfo, 'probe, 'core> {
    type Item = StackFrame;

    fn next(&mut self) -> Option<Self::Item> {
        use gimli::UnwindSection;
        let mut ctx = gimli::UninitializedUnwindContext::new();
        let bases = gimli::BaseAddresses::default();

        let pc = match self.pc {
            Some(pc) => pc,
            None => {
                debug!("Unable to determine next frame, program counter is zero");
                return None;
            }
        };

        let unwind_info = self.debug_info.frame_section.unwind_info_for_address(
            &bases,
            &mut ctx,
            pc,
            gimli::DebugFrame::cie_from_offset,
        );

        let unwind_info = match unwind_info {
            Ok(uw) => uw,
            Err(e) => {
                info!(
                    "Failed to retrieve debug information for program counter {:#x}: {}",
                    pc, e
                );
                return None;
            }
        };

        let current_cfa = match unwind_info.cfa() {
            gimli::CfaRule::RegisterAndOffset { register, offset } => {
                let reg_val = self.registers[register.0 as usize];

                match reg_val {
                    Some(reg_val) => Some((i64::from(reg_val) + offset) as u32),
                    None => {
                        log::warn!(
                            "Unable to calculate CFA: Missing value of register {}",
                            register.0
                        );
                        return None;
                    }
                }
            }
            gimli::CfaRule::Expression(_) => unimplemented!(),
        };

        if let Some(ref cfa) = &current_cfa {
            debug!("Current CFA: {:#x}", cfa);
        }

        // generate previous registers
        for i in 0..16 {
            if i == 13 {
                continue;
            }

            use gimli::read::RegisterRule::*;

            let register_rule = unwind_info.register(gimli::Register(i as u16));

            log::trace!("Register {}: {:?}", i, &register_rule);

            self.registers[i] = match register_rule {
                Undefined => {
                    // If we get undefined for the LR register (register 14) or any callee saved register,
                    // we assume that it is unchanged. Gimli doesn't allow us
                    // to distinguish if  a rule is not present or actually set to Undefined
                    // in the call frame information.

                    match i {
                        4 | 5 | 6 | 7 | 8 | 10 | 11 | 14 => self.registers[i],
                        _ => None,
                    }
                }
                SameValue => self.registers[i],
                Offset(o) => {
                    let addr = i64::from(current_cfa.unwrap()) + o;
                    let mut buff = [0u8; 4];
                    self.core.read_8(addr as u32, &mut buff).unwrap();

                    let val = u32::from_le_bytes(buff);

                    debug!("reg[{: >}]={:#08x}", i, val);

                    Some(val)
                }
                _ => unimplemented!(),
            }
        }

        self.registers.set_call_frame_address(current_cfa);

        let return_frame = match self.debug_info.get_stackframe_info(
            &mut self.core,
            pc,
            self.frame_count,
            self.registers.clone(),
        ) {
            Ok(frame) => Some(frame),
            Err(e) => {
                log::warn!("Unable to get stack frame information: {}", e);
                None
            }
        };

        self.frame_count += 1;

        // Next function is where our current return register is pointing to.
        // We just have to remove the lowest bit (indicator for Thumb mode).
        //
        // We also have to subtract one, as we want the calling instruction for
        // a backtrace, not the next instruction to be executed.
        self.pc = self.registers[14].map(|pc| u64::from(pc & !1) - 1);

        return_frame
    }
}

type R = gimli::EndianReader<gimli::LittleEndian, std::rc::Rc<[u8]>>;
type DwarfReader = gimli::read::EndianRcSlice<gimli::LittleEndian>;
type FunctionDie<'abbrev, 'unit> = gimli::DebuggingInformationEntry<
    'abbrev,
    'unit,
    gimli::EndianReader<gimli::LittleEndian, std::rc::Rc<[u8]>>,
    usize,
>;
type EntriesCursor<'abbrev, 'unit> = gimli::EntriesCursor<
    'abbrev,
    'unit,
    gimli::EndianReader<gimli::LittleEndian, std::rc::Rc<[u8]>>,
>;
type UnitIter =
    gimli::CompilationUnitHeadersIter<gimli::EndianReader<gimli::LittleEndian, std::rc::Rc<[u8]>>>;

/// Debug information which is parsed from DWARF debugging information.
pub struct DebugInfo {
    dwarf: gimli::Dwarf<DwarfReader>,
    frame_section: gimli::DebugFrame<DwarfReader>,
}

impl DebugInfo {
    /// Read debug info directly from a ELF file.
    pub fn from_file<P: AsRef<Path>>(path: P) -> Result<DebugInfo, DebugError> {
        let data = std::fs::read(path)?;

        DebugInfo::from_raw(&data)
    }

    /// Parse debug information directly from a buffer containing an ELF file.
    pub fn from_raw(data: &[u8]) -> Result<Self, DebugError> {
        let object = object::File::parse(data)?;

        // Load a section and return as `Cow<[u8]>`.
        let load_section = |id: gimli::SectionId| -> Result<DwarfReader, gimli::Error> {
            let data = object
                .section_by_name(id.name())
                .and_then(|section| section.uncompressed_data().ok())
                .unwrap_or_else(|| borrow::Cow::Borrowed(&[][..]));

            Ok(gimli::read::EndianRcSlice::new(
                Rc::from(&*data),
                gimli::LittleEndian,
            ))
        };
        // Load a supplementary section. We don't have a supplementary object file,
        // so always return an empty slice.
        let load_section_sup = |_| {
            Ok(gimli::read::EndianRcSlice::new(
                Rc::from(&*borrow::Cow::Borrowed(&[][..])),
                gimli::LittleEndian,
            ))
        };

        // Load all of the sections.
        let dwarf_cow = gimli::Dwarf::load(&load_section, &load_section_sup)?;

        use gimli::Section;

<<<<<<< HEAD
        let mut frame_section = gimli::DebugFrame::load(load_section).unwrap();

        // To support DWARF v2, where the address size is not encoded in the .debug_frame section,
        // we have to set the address size here.
        frame_section.set_address_size(4);
=======
        let frame_section = gimli::DebugFrame::load(load_section)?;
>>>>>>> e71105f3

        Ok(DebugInfo {
            //object,
            dwarf: dwarf_cow,
            frame_section,
        })
    }

    pub fn get_source_location(&self, address: u64) -> Option<SourceLocation> {
        let mut units = self.dwarf.units();

        while let Ok(Some(header)) = units.next() {
            let unit = match self.dwarf.unit(header) {
                Ok(unit) => unit,
                Err(_) => continue,
            };

            let mut ranges = self.dwarf.unit_ranges(&unit).unwrap();

            while let Ok(Some(range)) = ranges.next() {
                if (range.begin <= address) && (address < range.end) {
                    //debug!("Unit: {:?}", unit.name.as_ref().and_then(|raw_name| std::str::from_utf8(&raw_name).ok()).unwrap_or("<unknown>") );

                    // get function name

                    let ilnp = match unit.line_program.as_ref() {
                        Some(ilnp) => ilnp,
                        None => return None,
                    };

                    let (program, sequences) = ilnp.clone().sequences().unwrap();

                    // normalize address
                    let mut target_seq = None;

                    for seq in sequences {
                        //println!("Seq 0x{:08x} - 0x{:08x}", seq.start, seq.end);
                        if (seq.start <= address) && (address < seq.end) {
                            target_seq = Some(seq);
                            break;
                        }
                    }

                    target_seq.as_ref()?;

                    let mut previous_row: Option<gimli::LineRow> = None;

                    let mut rows =
                        program.resume_from(target_seq.as_ref().expect("Sequence not found"));

                    while let Ok(Some((header, row))) = rows.next_row() {
                        //println!("Row address: 0x{:08x}", row.address());
                        if row.address() == address {
                            let file = row.file(header).unwrap().path_name();
                            let file_name_str =
                                std::str::from_utf8(&self.dwarf.attr_string(&unit, file).unwrap())
                                    .unwrap()
                                    .to_owned();

                            let file_dir = row.file(header).unwrap().directory(header).unwrap();
                            let file_dir_str = std::str::from_utf8(
                                &self.dwarf.attr_string(&unit, file_dir).unwrap(),
                            )
                            .unwrap()
                            .to_owned();

                            return Some(SourceLocation {
                                line: row.line(),
                                column: Some(row.column().into()),
                                file: file_name_str.into(),
                                directory: Some(file_dir_str.into()),
                            });
                        } else if (row.address() > address) && previous_row.is_some() {
                            let row = previous_row.unwrap();

                            let file = row.file(header).unwrap().path_name();
                            let file_name_str =
                                std::str::from_utf8(&self.dwarf.attr_string(&unit, file).unwrap())
                                    .unwrap()
                                    .to_owned();

                            let file_dir = row.file(header).unwrap().directory(header).unwrap();
                            let file_dir_str = std::str::from_utf8(
                                &self.dwarf.attr_string(&unit, file_dir).unwrap(),
                            )
                            .unwrap()
                            .to_owned();

                            return Some(SourceLocation {
                                line: row.line(),
                                column: Some(row.column().into()),
                                file: file_name_str.into(),
                                directory: Some(file_dir_str.into()),
                            });
                        }
                        previous_row = Some(*row);
                    }
                }
            }
        }
        None
    }

    fn get_units(&self) -> UnitIter {
        self.dwarf.units()
    }

    fn get_next_unit_info(&self, units: &mut UnitIter) -> Option<UnitInfo> {
        while let Ok(Some(header)) = units.next() {
            if let Ok(unit) = self.dwarf.unit(header) {
                return Some(UnitInfo {
                    debug_info: self,
                    unit,
                });
            };
        }
        None
    }

    fn get_stackframe_info(
        &self,
        core: &mut Core<'_>,
        address: u64,
        frame_count: u64,
        registers: Registers,
    ) -> Result<StackFrame, DebugError> {
        let mut units = self.get_units();
        let unknown_function = format!("<unknown_function_{}>", frame_count);
        while let Some(unit_info) = self.get_next_unit_info(&mut units) {
            if let Some(die_cursor_state) = &mut unit_info.get_function_die(address) {
                let function_name = unit_info
                    .get_function_name(&die_cursor_state.function_die)
                    .unwrap_or(unknown_function);

                let variables = unit_info.get_variables(
                    core,
                    die_cursor_state,
                    u64::from(registers.get_call_frame_address().unwrap()),
                )?;

                // dbg!(&variables);

                return Ok(StackFrame {
                    id: frame_count,
                    function_name,
                    source_location: self.get_source_location(address),
                    registers,
                    pc: address as u32,
                    variables,
                });
            }
        }

        Ok(StackFrame {
            id: frame_count,
            function_name: unknown_function,
            source_location: self.get_source_location(address),
            registers,
            pc: address as u32,
            variables: vec![],
        })
    }

    pub fn try_unwind<'probe, 'core>(
        &self,
        core: &'core mut Core<'probe>,
        address: u64,
    ) -> StackFrameIterator<'_, 'probe, 'core> {
        StackFrameIterator::new(&self, core, address)
    }

    /// Find the program counter where a breakpoint should be set,
    /// given a source file, a line and optionally a column.
    pub fn get_breakpoint_location(
        &self,
        path: &Path,
        line: u64,
        column: Option<u64>,
    ) -> Result<Option<u64>, DebugError> {
        debug!(
            "Looking for breakpoint location for {}:{}:{}",
            path.display(),
            line,
            column
                .map(|c| c.to_string())
                .unwrap_or_else(|| "-".to_owned())
        );

        let mut unit_iter = self.dwarf.units();

        let mut locations = Vec::new();

        while let Some(unit_header) = unit_iter.next()? {
            let unit = self.dwarf.unit(unit_header)?;

            let comp_dir = unit
                .comp_dir
                .as_ref()
                .map(|dir| from_utf8(dir))
                .transpose()?
                .map(PathBuf::from);

            if let Some(ref line_program) = unit.line_program {
                let header = line_program.header();

                for file_name in header.file_names() {
                    let combined_path = comp_dir
                        .as_ref()
                        .and_then(|dir| self.get_path(&dir, &unit, &header, file_name));

                    if combined_path.map(|p| p == path).unwrap_or(false) {
                        let mut rows = line_program.clone().rows();

                        while let Some((header, row)) = rows.next_row()? {
                            let row_path = comp_dir.as_ref().and_then(|dir| {
                                self.get_path(&dir, &unit, &header, row.file(&header)?)
                            });

                            if row_path.map(|p| p != path).unwrap_or(true) {
                                continue;
                            }

                            if let Some(cur_line) = row.line() {
                                if cur_line == line {
                                    locations.push((row.address(), row.column()));
                                }
                            }
                        }
                    }
                }
            }
        }

        // Look for the break point location for the best match based on the column specified.
        match locations.len() {
            0 => Ok(None),
            1 => Ok(Some(locations[0].0)),
            n => {
                debug!("Found {} possible breakpoint locations", n);

                locations.sort_by({
                    |a, b| {
                        if a.1 != b.1 {
                            a.1.cmp(&b.1)
                        } else {
                            a.0.cmp(&b.0)
                        }
                    }
                });

                for loc in &locations {
                    debug!("col={:?}, addr={}", loc.1, loc.0);
                }

                match column {
                    Some(search_col) => {
                        let mut best_location = &locations[0];

                        let search_col = match search_col {
                            0 => gimli::read::ColumnType::LeftEdge,
                            c => gimli::read::ColumnType::Column(c),
                        };

                        for loc in &locations[1..] {
                            if loc.1 > search_col {
                                break;
                            }

                            if best_location.1 < loc.1 {
                                best_location = loc;
                            }
                        }

                        Ok(Some(best_location.0))
                    }
                    None => Ok(Some(locations[0].0)),
                }
            }
        }
    }

    /// Get the absolute path for an entry in a line program header
    fn get_path(
        &self,
        comp_dir: &Path,
        unit: &gimli::read::Unit<DwarfReader>,
        header: &LineProgramHeader<DwarfReader>,
        file_entry: &FileEntry<DwarfReader>,
    ) -> Option<PathBuf> {
        let file_name_attr_string = self.dwarf.attr_string(unit, file_entry.path_name()).ok()?;
        let dir_name_attr_string = file_entry
            .directory(header)
            .and_then(|dir| self.dwarf.attr_string(unit, dir).ok());

        let name_path = Path::new(from_utf8(&file_name_attr_string).ok()?);

        let dir_path =
            dir_name_attr_string.and_then(|dir_name| from_utf8(&dir_name).ok().map(PathBuf::from));

        let mut combined_path = match dir_path {
            Some(dir_path) => dir_path.join(name_path),
            None => name_path.to_owned(),
        };

        if combined_path.is_relative() {
            combined_path = comp_dir.to_owned().join(&combined_path);
        }

        Some(combined_path)
    }
}

struct DieCursorState<'abbrev, 'unit> {
    entries_cursor: EntriesCursor<'abbrev, 'unit>,
    _depth: isize,
    function_die: FunctionDie<'abbrev, 'unit>,
}

struct UnitInfo<'debuginfo> {
    debug_info: &'debuginfo DebugInfo,
    unit: gimli::Unit<gimli::EndianReader<gimli::LittleEndian, std::rc::Rc<[u8]>>, usize>,
}

impl<'debuginfo> UnitInfo<'debuginfo> {
    fn get_function_die(&self, address: u64) -> Option<DieCursorState> {
        let mut entries_cursor = self.unit.entries();

        while let Ok(Some((depth, current))) = entries_cursor.next_dfs() {
            match current.tag() {
                gimli::DW_TAG_subprogram | gimli::DW_TAG_inlined_subroutine => {
                    let mut ranges = self
                        .debug_info
                        .dwarf
                        .die_ranges(&self.unit, &current)
                        .unwrap();

                    while let Ok(Some(ranges)) = ranges.next() {
                        if (ranges.begin <= address) && (address < ranges.end) {
                            return Some(DieCursorState {
                                _depth: depth,
                                function_die: current.clone(),
                                entries_cursor,
                            });
                        }
                    }
                }
                _ => (),
            };
        }
        None
    }

    fn get_function_name(&self, function_die: &FunctionDie) -> Option<String> {
        if let Some(fn_name_attr) = function_die
            .attr(gimli::DW_AT_name)
            .expect(" Failed to parse entry")
        {
            if let gimli::AttributeValue::DebugStrRef(fn_name_ref) = fn_name_attr.value() {
                let fn_name_raw = self.debug_info.dwarf.string(fn_name_ref).unwrap();

                return Some(String::from_utf8_lossy(&fn_name_raw).to_string());
            }
        }

        None
    }

    fn expr_to_piece(
        &self,
        core: &mut Core<'_>,
        expression: gimli::Expression<R>,
        frame_base: u64,
    ) -> Result<Vec<gimli::Piece<R, usize>>, DebugError> {
        let mut evaluation = expression.evaluation(self.unit.encoding());

        // go for evaluation
        let mut result = evaluation.evaluate()?;

        loop {
            use gimli::EvaluationResult::*;

            result = match result {
                Complete => break,
                RequiresMemory { address, size, .. } => {
                    let mut buff = vec![0u8; size as usize];
                    core.read_8(address as u32, &mut buff)
                        .expect("Failed to read memory");
                    match size {
                        1 => evaluation.resume_with_memory(gimli::Value::U8(buff[0]))?,
                        2 => {
                            let val = (u16::from(buff[0]) << 8) | (u16::from(buff[1]) as u16);
                            evaluation.resume_with_memory(gimli::Value::U16(val))?
                        }
                        4 => {
                            let val = (u32::from(buff[0]) << 24)
                                | (u32::from(buff[1]) << 16)
                                | (u32::from(buff[2]) << 8)
                                | u32::from(buff[3]);
                            evaluation.resume_with_memory(gimli::Value::U32(val))?
                        }
                        x => {
                            error!(
                                "Requested memory with size {}, which is not supported yet.",
                                x
                            );
                            unimplemented!();
                        }
                    }
                }
                RequiresFrameBase => evaluation.resume_with_frame_base(frame_base).unwrap(),
                RequiresRegister {
                    register,
                    base_type,
                } => {
                    let raw_value = core.read_core_reg(register.0 as u16)?;

                    if base_type != gimli::UnitOffset(0) {
                        unimplemented!(
                            "Support for units in RequiresRegister request is not yet implemented."
                        )
                    }

                    evaluation.resume_with_register(gimli::Value::Generic(raw_value as u64))?
                }
                x => {
                    println!("{:?}", x);
                    unimplemented!()
                }
            }
        }

        Ok(evaluation.result())
    }

    fn get_variables(
        &self,
        core: &mut Core<'_>,
        die_cursor_state: &mut DieCursorState,
        frame_base: u64,
    ) -> Result<Vec<Variable>, DebugError> {
        let mut variables = vec![];

        while let Some((depth, current)) = die_cursor_state.entries_cursor.next_dfs()? {
            if depth != 0 && depth != 1 {
                break;
            }
            if let gimli::DW_TAG_variable = current.tag() {
                let mut variable = Variable {
                    name: String::new(),
                    file: String::new(),
                    line: u64::max_value(),
                    value: 0,
                    ..Default::default()
                };
                let mut attrs = current.attrs();
                while let Ok(Some(attr)) = attrs.next() {
                    match attr.name() {
                        gimli::DW_AT_name => {
                            variable.name = extract_name(&self.debug_info, attr.value())
                                .unwrap_or_else(|| "<undefined>".to_string());
                        }
                        gimli::DW_AT_decl_file => {
                            variable.file =
                                extract_file(&self.debug_info, &self.unit, attr.value())
                                    .unwrap_or_else(|| "<undefined>".to_string());
                        }
                        gimli::DW_AT_decl_line => {
                            variable.line = extract_line(&self.debug_info, attr.value())
                                .unwrap_or_else(u64::max_value);
                        }
                        gimli::DW_AT_type => {
                            variable.typ =
                                extract_type(&self, attr.value()).unwrap_or_else(|| Type {
                                    name: "<undefined>".to_string(),
                                    named_children: None,
                                    indexed_children: None,
                                });
                        }
                        gimli::DW_AT_location => {
                            variable.value =
                                extract_location(&self, core, frame_base, attr.value())?
                                    .unwrap_or_else(u64::max_value);
                        }
                        _ => (),
                    }
                }
                variables.push(variable);
            };
        }

        Ok(variables)
    }
}

fn extract_location(
    unit_info: &UnitInfo,
    core: &mut Core<'_>,
    frame_base: u64,
    attribute_value: gimli::AttributeValue<R>,
) -> Result<Option<u64>, DebugError> {
    match attribute_value {
        gimli::AttributeValue::Exprloc(expression) => {
            let piece = unit_info.expr_to_piece(core, expression, frame_base)?;

            let value = get_piece_value(core, &piece[0]);
            Ok(value.map(u64::from))
        }
        _ => Ok(None),
    }
}

fn extract_type(unit_info: &UnitInfo, attribute_value: gimli::AttributeValue<R>) -> Option<Type> {
    match attribute_value {
        gimli::AttributeValue::UnitRef(unit_ref) => {
            if let Ok(mut tree) = unit_info.unit.entries_tree(Some(unit_ref)) {
                let node = tree.root().unwrap();

                // Examine the entry attributes.
                let entry = node.entry();
                if let gimli::DW_TAG_structure_type = entry.tag() {
                    let type_name = extract_name(
                        &unit_info.debug_info,
                        entry.attr(gimli::DW_AT_name).unwrap().unwrap().value(),
                    );
                    let mut named_children = std::collections::HashMap::new();

                    let mut children = node.children();
                    while let Ok(Some(child)) = children.next() {
                        // Recursively process a child.
                        let entry = child.entry();
                        if let gimli::DW_TAG_member = entry.tag() {
                            let member_name = extract_name(
                                &unit_info.debug_info,
                                entry.attr(gimli::DW_AT_name).unwrap().unwrap().value(),
                            );
                            named_children.insert(
                                member_name?,
                                extract_type(
                                    unit_info,
                                    (entry.attr(gimli::DW_AT_type).ok()?)?.value(),
                                )?,
                            );
                        };
                    }

                    return Some(Type {
                        name: type_name.unwrap_or_else(|| "<unnamed type>".to_string()),
                        named_children: Some(named_children),
                        indexed_children: Some(vec![]),
                    });
                };
            }
            None
        }
        _ => None,
    }
}

fn extract_file(
    debug_info: &DebugInfo,
    unit: &gimli::Unit<R>,
    attribute_value: gimli::AttributeValue<R>,
) -> Option<String> {
    match attribute_value {
        gimli::AttributeValue::FileIndex(index) => unit.line_program.as_ref().and_then(|ilnp| {
            let header = ilnp.header();
            header.file(index).and_then(|file_entry| {
                file_entry.directory(header).and_then(|directory| {
                    extract_name(debug_info, directory).and_then(|dir| {
                        extract_name(debug_info, file_entry.path_name())
                            .map(|file| format!("{}/{}", dir, file))
                    })
                })
            })
        }),
        _ => None,
    }
}

fn extract_line(_debug_info: &DebugInfo, attribute_value: gimli::AttributeValue<R>) -> Option<u64> {
    match attribute_value {
        gimli::AttributeValue::Udata(line) => Some(line),
        _ => None,
    }
}

fn extract_name(
    debug_info: &DebugInfo,
    attribute_value: gimli::AttributeValue<R>,
) -> Option<String> {
    match attribute_value {
        gimli::AttributeValue::DebugStrRef(name_ref) => {
            let name_raw = debug_info.dwarf.string(name_ref).unwrap();
            Some(String::from_utf8_lossy(&name_raw).to_string())
        }
        gimli::AttributeValue::String(name) => Some(String::from_utf8_lossy(&name).to_string()),
        _ => None,
    }
}

fn get_piece_value(core: &mut Core<'_>, p: &gimli::Piece<DwarfReader>) -> Option<u32> {
    use gimli::Location;

    match &p.location {
        Location::Empty => None,
        Location::Address { address } => Some(*address as u32),
        Location::Value { value } => Some(value.to_u64(0xff_ff_ff_ff).unwrap() as u32),
        Location::Register { register } => {
            let val = core
                .read_core_reg(register.0 as u16)
                .expect("Failed to read register from target");
            Some(val)
        }
        l => unimplemented!("Location {:?} not implemented", l),
    }
}

pub(crate) fn _print_all_attributes(
    core: &mut Core<'_>,
    frame_base: Option<u32>,
    dwarf: &gimli::Dwarf<DwarfReader>,
    unit: &gimli::Unit<DwarfReader>,
    tag: &gimli::DebuggingInformationEntry<DwarfReader>,
    print_depth: usize,
) {
    let mut attrs = tag.attrs();

    while let Some(attr) = attrs.next().unwrap() {
        for _ in 0..(print_depth) {
            print!("\t");
        }
        print!("{}: ", attr.name()); //, attr.value());

        use gimli::AttributeValue::*;

        match attr.value() {
            Addr(a) => println!("0x{:08x}", a),
            DebugStrRef(_) => {
                let val = dwarf.attr_string(unit, attr.value()).unwrap();
                println!("{}", std::str::from_utf8(&val).unwrap());
            }
            Exprloc(e) => {
                let mut evaluation = e.evaluation(unit.encoding());

                // go for evaluation
                let mut result = evaluation.evaluate().unwrap();

                loop {
                    use gimli::EvaluationResult::*;

                    result = match result {
                        Complete => break,
                        RequiresMemory { address, size, .. } => {
                            let mut buff = vec![0u8; size as usize];
                            core.read_8(address as u32, &mut buff)
                                .expect("Failed to read memory");
                            match size {
                                1 => evaluation
                                    .resume_with_memory(gimli::Value::U8(buff[0]))
                                    .unwrap(),
                                2 => {
                                    let val = u16::from(buff[0]) << 8 | u16::from(buff[1]);
                                    evaluation
                                        .resume_with_memory(gimli::Value::U16(val))
                                        .unwrap()
                                }
                                4 => {
                                    let val = u32::from(buff[0]) << 24
                                        | u32::from(buff[1]) << 16
                                        | u32::from(buff[2]) << 8
                                        | u32::from(buff[3]);
                                    evaluation
                                        .resume_with_memory(gimli::Value::U32(val))
                                        .unwrap()
                                }
                                _ => unimplemented!(),
                            }
                        }
                        RequiresFrameBase => evaluation
                            .resume_with_frame_base(u64::from(frame_base.unwrap()))
                            .unwrap(),
                        x => {
                            println!("{:?}", x);
                            unimplemented!()
                        }
                    }
                }

                let result = evaluation.result();

                println!("Expression: {:x?}", &result[0]);
            }
            LocationListsRef(_) => {
                println!("LocationList");
            }
            DebugLocListsBase(_) => {
                println!(" LocationList");
            }
            DebugLocListsIndex(_) => {
                println!(" LocationList");
            }
            //_ => println!("{:?}", attr.value()),
            _ => println!("-"),
        }
    }
}<|MERGE_RESOLUTION|>--- conflicted
+++ resolved
@@ -364,16 +364,11 @@
         let dwarf_cow = gimli::Dwarf::load(&load_section, &load_section_sup)?;
 
         use gimli::Section;
-
-<<<<<<< HEAD
-        let mut frame_section = gimli::DebugFrame::load(load_section).unwrap();
+        let mut frame_section = gimli::DebugFrame::load(load_section)?;
 
         // To support DWARF v2, where the address size is not encoded in the .debug_frame section,
         // we have to set the address size here.
         frame_section.set_address_size(4);
-=======
-        let frame_section = gimli::DebugFrame::load(load_section)?;
->>>>>>> e71105f3
 
         Ok(DebugInfo {
             //object,
