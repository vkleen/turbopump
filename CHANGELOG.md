--- conflicted
+++ resolved
@@ -39,11 +39,8 @@
 - Information on whether a rebuild was necessary is included in the artefact (nothing changed if
  `fresh == true`) (#795).
 - `Debug` was reimplemented on `Session` (#795).
-<<<<<<< HEAD
 - Target YAMLs: Changed `flash_algorithms` from a map to an array. (#813)
-=======
 - Reject ambiguous chip selection.
->>>>>>> 5344a4f5
 
 ### Fixed
 - Detect proper USB HID interface to use for CMSIS-DAP v1 probes. Without this, CMSIS-DAP probes with multiple HID interfaces, e.g. MCUlink, were not working properly on MacOS (#722).
